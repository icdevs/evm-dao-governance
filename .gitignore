src/declarations/
package-lock.json
.mops/
.dfx/
node_modules
<<<<<<< HEAD
src/frontend/dist/
src/frontend_old/dist/
.svelte-kit/
.env
=======
js/dist/
cache/

# Token deployment artifacts
GovernanceToken.sol
deploy_token.js
check_contract.js
transfer_tokens.js
forge-out/
package.json
>>>>>>> 7490fae4
<|MERGE_RESOLUTION|>--- conflicted
+++ resolved
@@ -3,13 +3,8 @@
 .mops/
 .dfx/
 node_modules
-<<<<<<< HEAD
 src/frontend/dist/
 src/frontend_old/dist/
-.svelte-kit/
-.env
-=======
-js/dist/
 cache/
 
 # Token deployment artifacts
@@ -19,4 +14,6 @@
 transfer_tokens.js
 forge-out/
 package.json
->>>>>>> 7490fae4
+
+.svelte-kit/
+.env