#!/bin/bash

# Script to deploy governance token and fund your MetaMask address
# This helps set up the testing environment for DAO voting
# Usage: ./setup_tokens.sh <YOUR_METAMASK_ADDRESS>

set -e

# Check if MetaMask address is provided as argument
if [ $# -eq 0 ]; then
    echo "❌ Error: MetaMask address is required!"
    echo "Usage: $0 <YOUR_METAMASK_ADDRESS>"
    echo "Example: $0 0x4A7C969110f7358bF334b49A2FF1a2585ac372B8"
    exit 1
fi

# Configuration
YOUR_METAMASK_ADDRESS="$1"

# Validate Ethereum address format (basic check)
if ! [[ $YOUR_METAMASK_ADDRESS =~ ^0x[a-fA-F0-9]{40}$ ]]; then
    echo "❌ Error: Invalid Ethereum address format!"
    echo "Address must be in format: 0x followed by 40 hexadecimal characters"
    echo "Provided: $YOUR_METAMASK_ADDRESS"
    exit 1
fi
# Additional addresses to fund with tokens
ADDITIONAL_ADDRESSES=(
    "0x148311C647Ec8a584D896c04f6492b5D9Cb3a9B0"
    "0x36311a95623ddf14De0c7C07250de259E118Cc2e"
    "0x2BBd20672EAE1dE51fA49088b7bc1D421b7b3FEC"
)
ANVIL_DEPLOYER_PRIVATE_KEY="0xac0974bec39a17e36ba4a6b4d238ff944bacb478cbed5efcae784d7bf4f2ff80"  # First Anvil account
INITIAL_SUPPLY="1000000000000000000000000"  # 1M tokens (18 decimals)
TRANSFER_AMOUNT="100000000000000000000"     # 100 tokens to each address

echo "🏗️  Setting up governance token for multiple addresses..."
echo "📍 Primary MetaMask address: $YOUR_METAMASK_ADDRESS"
echo "📍 Additional addresses: ${ADDITIONAL_ADDRESSES[*]}"

# Check if Anvil is running
if ! curl -s -X POST -H "Content-Type: application/json" --data '{"jsonrpc":"2.0","method":"eth_blockNumber","params":[],"id":1}' http://127.0.0.1:8545 > /dev/null; then
    echo "❌ Anvil is not running! Please start Anvil first:"
    echo "   anvil --port 8545 --host 0.0.0.0 --accounts 10 --balance 10000"
    exit 1
fi

echo "✅ Anvil is running"

<<<<<<< HEAD
# Check if we have the sample tokens directory (look in parent directory since script is in scripts/)
SCRIPT_DIR="$(cd "$(dirname "$0")" && pwd)"
pushd "$SCRIPT_DIR" > /dev/null

if [ ! -d "../sample-tokens" ]; then
    echo "📦 Sample tokens directory not found. Creating simple deployment script..."
    
    # Create a Solidity contract file and compile it directly
    echo "📦 Creating simple ERC20 contract..."
=======
# Check if we can deploy tokens directly
echo "📦 Creating token deployment script..."

# Create a Solidity contract file and compile it directly
echo "📦 Creating simple ERC20 contract..."
>>>>>>> f9cb2ff8
    
    cat > GovernanceToken.sol << 'SOLEOF'
// SPDX-License-Identifier: MIT
pragma solidity ^0.8.0;

contract GovernanceToken {
    mapping(address => uint256) public balanceOf;
    mapping(address => mapping(address => uint256)) public allowance;
    
    string public name = "Governance Token";
    string public symbol = "GOV";
    uint8 public decimals = 18;
    uint256 public totalSupply;
    
    event Transfer(address indexed from, address indexed to, uint256 value);
    event Approval(address indexed owner, address indexed spender, uint256 value);
    
    constructor(uint256 _initialSupply) {
        totalSupply = _initialSupply;
        balanceOf[msg.sender] = _initialSupply;
        emit Transfer(address(0), msg.sender, _initialSupply);
    }
    
    function transfer(address _to, uint256 _value) public returns (bool) {
        require(balanceOf[msg.sender] >= _value, "Insufficient balance");
        balanceOf[msg.sender] -= _value;
        balanceOf[_to] += _value;
        emit Transfer(msg.sender, _to, _value);
        return true;
    }
    
    function approve(address _spender, uint256 _value) public returns (bool) {
        allowance[msg.sender][_spender] = _value;
        emit Approval(msg.sender, _spender, _value);
        return true;
    }
    
    function transferFrom(address _from, address _to, uint256 _value) public returns (bool) {
        require(balanceOf[_from] >= _value, "Insufficient balance");
        require(allowance[_from][msg.sender] >= _value, "Insufficient allowance");
        
        balanceOf[_from] -= _value;
        balanceOf[_to] += _value;
        allowance[_from][msg.sender] -= _value;
        
        emit Transfer(_from, _to, _value);
        return true;
    }
}
SOLEOF

    cat > deploy_token.js << EOF
import { ethers } from 'ethers';
import { execSync } from 'child_process';
import fs from 'fs';

async function deployToken() {
    // Connect to Anvil
    const provider = new ethers.JsonRpcProvider('http://127.0.0.1:8545');
    
    // Use the first Anvil account (deployer)
    const deployer = new ethers.Wallet('$ANVIL_DEPLOYER_PRIVATE_KEY', provider);
    
    console.log('🚀 Deploying from:', deployer.address);
    console.log('💰 Balance:', ethers.formatEther(await provider.getBalance(deployer.address)), 'ETH');
    
    // Check if forge is available for compilation
    let contractBytecode, contractABI;
    try {
        console.log('📦 Compiling contract with forge...');
        execSync('forge --version', { stdio: 'pipe' });
        
        // Compile the contract
        execSync('forge build --contracts GovernanceToken.sol --out forge-out', { stdio: 'inherit' });
        
        // Read the compiled contract
        const artifactPath = 'forge-out/GovernanceToken.sol/GovernanceToken.json';
        if (fs.existsSync(artifactPath)) {
            const artifact = JSON.parse(fs.readFileSync(artifactPath, 'utf8'));
            contractBytecode = artifact.bytecode.object;
            contractABI = artifact.abi;
            console.log('✅ Contract compiled successfully with forge');
        } else {
            throw new Error('Compiled contract not found');
        }
    } catch (error) {
        console.log('⚠️  Forge not available, using pre-compiled bytecode...');
        
        // Fallback to basic ERC20 ABI and working bytecode
        contractABI = [
            "constructor(uint256 _initialSupply)",
            "function transfer(address _to, uint256 _value) returns (bool)",
            "function balanceOf(address) view returns (uint256)",
            "function totalSupply() view returns (uint256)",
            "function name() view returns (string)",
            "function symbol() view returns (string)",
            "function decimals() view returns (uint8)"
        ];
        
        // Working simple ERC20 bytecode
        contractBytecode = "0x608060405234801561001057600080fd5b5060405161059338038061059383398101604081905261002f91610054565b600281905533600081815260208190526040808220849055518392907fddf252ad1be2c89b69c2b068fc378daa952ba7f163c4a11628f55a4df523b3ef908290a35061006c565b60006020828403121561006657600080fd5b5051919050565b610518806100796000396000f3fe608060405234801561001057600080fd5b50600436106100885760003560e01c8063313ce5671161005b578063313ce567146100fe57806370a082311461010c57806395d89b4114610135578063a9059cbb1461013d57600080fd5b806306fdde031461008d57806318160ddd146100ab57806323b872dd146100bd57806327e235e3146100d0575b600080fd5b610095610150565b6040516100a291906103b8565b60405180910390f35b6002545b6040519081526020016100a2565b6100af6100cb366004610422565b610187565b005b6100af6100de36600461045e565b73ffffffffffffffffffffffffffffffffffffffff1660009081526020819052604090205490565b60405160128152602001610100a2565b6100af61011a36600461045e565b73ffffffffffffffffffffffffffffffffffffffff1660009081526020819052604090205490565b6100956102ba565b61014b61014b366004610479565b6102f1565b6040519015158152602001610100a2565b60408051808201909152601081527f476f7665726e616e636520546f6b656e00000000000000000000000000000000602082015290565b73ffffffffffffffffffffffffffffffffffffffff831660009081526020819052604090205481111561021b5760405162461bcd60e51b815260206004820152601360248201527f496e73756666696369656e742062616c616e636500000000000000000000000060448201526064015b60405180910390fd5b73ffffffffffffffffffffffffffffffffffffffff8084166000908152600160209081526040808320339094168352929052205481111561029e5760405162461bcd60e51b815260206004820152601560248201527f496e73756666696369656e7420616c6c6f77616e6365000000000000000000006044820152606401610212565b73ffffffffffffffffffffffffffffffffffffffff808416600081815260208181526040808320805487900390559386168083529184902080548601905592825260018152828220339093168252919091522080548390039055565b60408051808201909152600381527f474f560000000000000000000000000000000000000000000000000000000000602082015290565b600073ffffffffffffffffffffffffffffffffffffffff83166000908152602081905260409020548211156103685760405162461bcd60e51b815260206004820152601360248201527f496e73756666696369656e742062616c616e6365000000000000000000000000006044820152606401610212565b73ffffffffffffffffffffffffffffffffffffffff831660008181526020818152604080832080548790039055938616808352918490208054860190559251848152919290917fddf252ad1be2c89b69c2b068fc378daa952ba7f163c4a11628f55a4df523b3ef910160405180910390a350600192915050565b600060208083528351808285015260005b818110156103e5578581018301518582016040015282016103c9565b818111156103f7576000604083870101525b50601f01601f1916929092016040019392505050565b803573ffffffffffffffffffffffffffffffffffffffff8116811461041d57600080fd5b919050565b60008060006060848603121561043757600080fd5b610440846103f9565b925061044e602085016103f9565b9150604084013590509250925092565b60006020828403121561047057600080fd5b610479826103f9565b9392505050565b6000806040838503121561048c57600080fd5b610495836103f9565b94602093909301359350505056fea26469706673582212208a8de1f6e8b4e7d9d7b7e7e7e7e7e7e7e7e7e7e7e7e7e7e7e7e7e7e7e7e7e7e764736f6c634300080d0033";
    }
    
    // Deploy the contract
    const factory = new ethers.ContractFactory(contractABI, contractBytecode, deployer);
    console.log('📦 Deploying GovernanceToken...');
    
    const contract = await factory.deploy(ethers.parseEther("1000000"));
    await contract.waitForDeployment();
    
    const contractAddress = await contract.getAddress();
    console.log('✅ GovernanceToken deployed at:', contractAddress);
    
    // Fund all addresses with tokens
    const allAddresses = ['$YOUR_METAMASK_ADDRESS', '${ADDITIONAL_ADDRESSES[0]}', '${ADDITIONAL_ADDRESSES[1]}', '${ADDITIONAL_ADDRESSES[2]}'];
    
    for (let i = 0; i < allAddresses.length; i++) {
        const address = allAddresses[i];
        console.log(\`💸 Transferring $TRANSFER_AMOUNT tokens to \${address}...\`);
        
        // Get current nonce to avoid conflicts
        const nonce = await provider.getTransactionCount(deployer.address);
        
        const transferTx = await contract.transfer(address, '$TRANSFER_AMOUNT', {
            nonce: nonce,
            gasLimit: 100000
        });
        
        console.log(\`⏳ Transaction sent: \${transferTx.hash}\`);
        await transferTx.wait();
        console.log(\`✅ Transfer to \${address} complete!\`);
        
        // Small delay between transfers to ensure nonce updates
        if (i < allAddresses.length - 1) {
            await new Promise(resolve => setTimeout(resolve, 1000));
        }
    }
    
    console.log('✅ All user address transfers complete!');
    
    // Get canister Ethereum address and fund it
    console.log('🏦 Getting canister Ethereum address...');
    try {
        const canisterResult = execSync('dfx canister call --network local main icrc149_get_eth_address "(null)"', 
            { encoding: 'utf8', stdio: 'pipe' });
        
        const addressMatch = canisterResult.match(/opt\\s+"([^"]+)"/);
        if (addressMatch && addressMatch[1]) {
            const canisterAddress = addressMatch[1];
            console.log('✅ Canister Ethereum address:', canisterAddress);
            
            // Fund canister with governance tokens (100 tokens)
            const canisterTokenAmount = '100000000000000000000'; // 100 tokens
            console.log(\`💸 Transferring \${ethers.formatEther(canisterTokenAmount)} tokens to canister...\`);
            
            const tokenNonce = await provider.getTransactionCount(deployer.address);
            const canisterTokenTx = await contract.transfer(canisterAddress, canisterTokenAmount, {
                nonce: tokenNonce,
                gasLimit: 100000
            });
            await canisterTokenTx.wait();
            console.log('✅ Canister token transfer complete!');
            
            // Fund canister with Ether (1 ETH)
            const canisterEtherAmount = '1000000000000000000'; // 1 ETH
            console.log(\`💸 Transferring \${ethers.formatEther(canisterEtherAmount)} ETH to canister...\`);
            
            const etherNonce = await provider.getTransactionCount(deployer.address);
            const canisterEtherTx = await deployer.sendTransaction({
                to: canisterAddress,
                value: canisterEtherAmount,
                nonce: etherNonce,
                gasLimit: 21000
            });
            await canisterEtherTx.wait();
            console.log('✅ Canister Ether transfer complete!');
            
            // Check canister balances
            const canisterTokenBalance = await contract.balanceOf(canisterAddress);
            const canisterEtherBalance = await provider.getBalance(canisterAddress);
            console.log(\`💰 Canister now has \${ethers.formatEther(canisterTokenBalance)} tokens and \${ethers.formatEther(canisterEtherBalance)} ETH\`);
        } else {
            console.log('⚠️  Could not parse canister address, skipping canister funding');
        }
    } catch (error) {
        console.log('⚠️  Could not get or fund canister address:', error.message);
    }
    
    console.log('�📍 Contract Address:', contractAddress);
    console.log('💰 Each user address now has 100 GOV tokens');
    console.log('💰 Canister has 100 GOV tokens and 1 ETH for transactions');
    
    return contractAddress;
}

// Run the deployment
deployToken().catch(console.error);
EOF

    # Install ethers if needed (assuming Node.js is available)
    if command -v npm &> /dev/null; then
        echo "📦 Installing ethers.js for deployment..."
        npm init -y > /dev/null 2>&1
        npm install ethers > /dev/null 2>&1
        
        echo "🚀 Running token deployment..."
        node deploy_token.js
    else
        echo "❌ Node.js/npm not available. Please install Node.js to deploy tokens."
        echo "📋 Manual deployment steps:"
        echo "1. Deploy an ERC20 token contract to Anvil"
        echo "2. Transfer some tokens to all addresses:"
        echo "   - $YOUR_METAMASK_ADDRESS"
        for addr in "${ADDITIONAL_ADDRESSES[@]}"; do
            echo "   - $addr"
        done
        echo "3. Note the contract address for use in proposals"
    fi
<<<<<<< HEAD
    
else
    echo "📦 Found sample-tokens directory. Using existing setup..."
    
    # Navigate to sample tokens (go up one directory first since we're in scripts/)
    pushd ../sample-tokens > /dev/null
    
    # Check if this is a Hardhat project
    if [ -f "package.json" ]; then
        echo "📦 Installing dependencies..."
        npm install
        
        echo "🚀 Deploying governance token..."
        npx hardhat run scripts/deploy.js --network localhost
        
        echo "💸 Funding multiple addresses and canister..."
        # This would require a custom script to transfer tokens
        echo "⚠️  Manual step: Transfer some governance tokens to all addresses:"
        echo "   - $YOUR_METAMASK_ADDRESS"
        for addr in "${ADDITIONAL_ADDRESSES[@]}"; do
            echo "   - $addr"
        done
        echo "   - Canister Ethereum address (get with: dfx canister call main icrc149_get_eth_address '(null)')"
    else
        echo "❌ Sample tokens project structure not recognized"
        echo "📋 Please manually deploy governance tokens and fund all addresses:"
        echo "   - $YOUR_METAMASK_ADDRESS"
        for addr in "${ADDITIONAL_ADDRESSES[@]}"; do
            echo "   - $addr"
        done
        echo "   - Canister Ethereum address (get with: dfx canister call main icrc149_get_eth_address '(null)')"
    fi
    
    # Return from sample-tokens directory
    popd > /dev/null
fi
=======
>>>>>>> f9cb2ff8

# Return to original directory
popd > /dev/null

echo ""
echo "✅ Setup complete!"
echo ""
echo "📋 Next steps:"
echo "1. Make sure your MetaMask is connected to localhost:8545"
echo "2. Add the governance token to MetaMask using the contract address above"
echo "3. Verify you have governance tokens in all MetaMask wallets:"
echo "   - $YOUR_METAMASK_ADDRESS"
for addr in "${ADDITIONAL_ADDRESSES[@]}"; do
    echo "   - $addr"
done
echo "4. Verify the canister has funds for executing transactions"
echo "5. Use the web interface or run ./create_proposal.sh to create proposals"
echo "6. Vote on proposals using any of the funded addresses"<|MERGE_RESOLUTION|>--- conflicted
+++ resolved
@@ -47,23 +47,14 @@
 
 echo "✅ Anvil is running"
 
-<<<<<<< HEAD
-# Check if we have the sample tokens directory (look in parent directory since script is in scripts/)
 SCRIPT_DIR="$(cd "$(dirname "$0")" && pwd)"
 pushd "$SCRIPT_DIR" > /dev/null
 
-if [ ! -d "../sample-tokens" ]; then
-    echo "📦 Sample tokens directory not found. Creating simple deployment script..."
-    
-    # Create a Solidity contract file and compile it directly
-    echo "📦 Creating simple ERC20 contract..."
-=======
 # Check if we can deploy tokens directly
 echo "📦 Creating token deployment script..."
 
 # Create a Solidity contract file and compile it directly
 echo "📦 Creating simple ERC20 contract..."
->>>>>>> f9cb2ff8
     
     cat > GovernanceToken.sol << 'SOLEOF'
 // SPDX-License-Identifier: MIT
@@ -282,45 +273,6 @@
         done
         echo "3. Note the contract address for use in proposals"
     fi
-<<<<<<< HEAD
-    
-else
-    echo "📦 Found sample-tokens directory. Using existing setup..."
-    
-    # Navigate to sample tokens (go up one directory first since we're in scripts/)
-    pushd ../sample-tokens > /dev/null
-    
-    # Check if this is a Hardhat project
-    if [ -f "package.json" ]; then
-        echo "📦 Installing dependencies..."
-        npm install
-        
-        echo "🚀 Deploying governance token..."
-        npx hardhat run scripts/deploy.js --network localhost
-        
-        echo "💸 Funding multiple addresses and canister..."
-        # This would require a custom script to transfer tokens
-        echo "⚠️  Manual step: Transfer some governance tokens to all addresses:"
-        echo "   - $YOUR_METAMASK_ADDRESS"
-        for addr in "${ADDITIONAL_ADDRESSES[@]}"; do
-            echo "   - $addr"
-        done
-        echo "   - Canister Ethereum address (get with: dfx canister call main icrc149_get_eth_address '(null)')"
-    else
-        echo "❌ Sample tokens project structure not recognized"
-        echo "📋 Please manually deploy governance tokens and fund all addresses:"
-        echo "   - $YOUR_METAMASK_ADDRESS"
-        for addr in "${ADDITIONAL_ADDRESSES[@]}"; do
-            echo "   - $addr"
-        done
-        echo "   - Canister Ethereum address (get with: dfx canister call main icrc149_get_eth_address '(null)')"
-    fi
-    
-    # Return from sample-tokens directory
-    popd > /dev/null
-fi
-=======
->>>>>>> f9cb2ff8
 
 # Return to original directory
 popd > /dev/null
