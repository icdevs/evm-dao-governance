--- conflicted
+++ resolved
@@ -14,19 +14,12 @@
 } from "@dfinity/pic";
 
 // Runtime import: include the .js extension
-<<<<<<< HEAD
 import { idlFactory as mainIDLFactory, init as mainInit } from "../../src/declarations/backend/backend.did.js";
+import { idlFactory as evmRpcIDLFactory, init as evmRpcInit } from "../../src/declarations/evm_rpc/evm_rpc.did.js";
 
 // Type-only import: import types from the candid interface without the extension
 import type { _SERVICE as mainService } from "../../src/declarations/backend/backend.did.js";
-=======
-import { idlFactory as mainIDLFactory, init as mainInit } from "../../src/declarations/main/main.did.js";
-import { idlFactory as evmRpcIDLFactory, init as evmRpcInit } from "../../src/declarations/evm_rpc/evm_rpc.did.js";
-
-// Type-only import: import types from the candid interface without the extension
-import type { _SERVICE as mainService } from "../../src/declarations/main/main.did.js";
 import type { _SERVICE as evmRpcService } from "../../src/declarations/evm_rpc/evm_rpc.did.js";
->>>>>>> 7490fae4
 
 // Import the MockUSDC factory for proper contract deployment
 import { MockUSDC__factory } from "../../sample-tokens/packages/hardhat/typechain-types/factories/contracts/MockTokens.sol/MockUSDC__factory";
@@ -47,14 +40,14 @@
 async function createSIWEProofForProposal(contractAddress: string, pic: PocketIc) {
   // Use real wallet for generating valid signatures (admin wallet from hardhat accounts)
   const adminWallet = new ethers.Wallet("0xac0974bec39a17e36ba4a6b4d238ff944bacb478cbed5efcae784d7bf4f2ff80");
-  
+
   const picTimeMs = await pic.getTime(); // PocketIC time in microseconds
   const canisterTimeNanos = BigInt(Math.floor(picTimeMs)) * 1_000_000n; // Convert to nanoseconds, ensure integer
   const expirationTimeNanos = canisterTimeNanos + 600_000_000_000n; // 10 minutes
-  
+
   const currentTimeISO = new Date(Number(canisterTimeNanos / 1_000_000n)).toISOString();
   const expirationTimeISO = new Date(Number(expirationTimeNanos / 1_000_000n)).toISOString();
-  
+
   const message = `example.com wants you to sign in with your Ethereum account:
 ${adminWallet.address}
 
@@ -62,23 +55,6 @@
 
 URI: https://example.com
 Version: 1
-<<<<<<< HEAD
-Chain ID: ${chainId}
-Nonce: abc123
-Issued At: ${new Date().toISOString()}`;
-
-  return message;
-}
-
-// Helper function to create SIWE proof for proposal creation (matching working pattern from voting-integration.test.ts)
-function createSIWEProofForProposal(address: string, contractAddress: string, chainId: number = 31337) {
-  const message = createSIWEMessageForProposal(address, contractAddress, chainId);
-
-  // Mock signature (64 bytes + recovery id) - matching the working pattern
-  const mockSignature = new Array(65).fill(0x00);
-  mockSignature[64] = 0x1c; // recovery id that matches working tests
-
-=======
 Chain ID: 31337
 Nonce: ${expirationTimeNanos}
 Issued At Nanos: ${canisterTimeNanos}
@@ -87,8 +63,7 @@
 Expiration Time: ${expirationTimeISO}`;
 
   const signature = await adminWallet.signMessage(message);
-  
->>>>>>> 7490fae4
+
   return {
     message,
     signature: ethers.getBytes(signature)
@@ -150,7 +125,7 @@
     if (shouldStopProcessing) {
       return [];
     }
-    
+
     let pendingHttpsOutcalls = await pic.getPendingHttpsOutcalls();
     console.log("pendingHttpsOutcalls", pendingHttpsOutcalls.length);
     if (pendingHttpsOutcalls.length === 0) {
@@ -161,17 +136,17 @@
       await new Promise(resolve => setTimeout(resolve, 3000));
       return processCalls();
     }
-    
+
 
     const outcallPromises = pendingHttpsOutcalls.map(async (thisOutcall) => {
       // Check again before processing each outcall
       if (shouldStopProcessing) {
         return;
       }
-      
+
       const decodedBody = new TextDecoder().decode(thisOutcall.body);
       let ownerRequest = JSON.parse(decodedBody);
-      if(ownerRequest.method === "eth_call") {
+      if (ownerRequest.method === "eth_call") {
         ownerRequest = fixRequest(decodedBody);
       };
 
@@ -195,15 +170,15 @@
           headers: [],
         }
       });
-      
+
       // Much longer delay after each outcall to give PocketIC maximum recovery time
       await new Promise(resolve => setTimeout(resolve, 500));
     });
 
     const results = await Promise.all(outcallPromises);
-    
+
     // No additional tick after processing to minimize PocketIC load
-    
+
     return results;
   };
 
@@ -218,15 +193,15 @@
 ): Promise<T> {
   const operationStartTime = Date.now();
   console.log(`🚀 Starting operation with RPC processing (max ${maxRounds} rounds, ${roundTimeout}ms timeout per round)...`);
-  
+
   // Reset the stop processing flag for this new operation
   shouldStopProcessing = false;
   console.log(`🔄 Reset shouldStopProcessing flag to false for new operation`);
-  
+
   // Initial tick to trigger any immediate HTTP outcalls
   await pic.tick();
   console.log(`⏰ Initial tick completed, starting concurrent processing...`);
-  
+
   // Start operation and RPC processing concurrently
   const operationPromise = operation().catch(error => {
     if (error.message?.includes('InvalidCanisterHttpRequestId')) {
@@ -235,7 +210,7 @@
     }
     throw error;
   });
-  
+
   const rpcProcessingPromise = (async () => {
     for (let round = 0; round < maxRounds; round++) {
       // Check if we should stop processing
@@ -243,19 +218,19 @@
         console.log(`🛑 Stopping RPC processing at round ${round + 1} due to shouldStopProcessing flag`);
         break;
       }
-      
+
       const roundStartTime = Date.now();
       console.log(`\n🔄 === RPC ROUND ${round + 1}/${maxRounds} === (${roundStartTime - operationStartTime}ms elapsed)`);
-      
+
       try {
         // Maximum delays for proposal creation to give PocketIC maximum breathing room
         const processingTimeout = round === 0 ? 12000 : 10000; // Much extended timeout for complex operations
         await processRPCCalls(processingTimeout);
-        
+
         // Very long pause between rounds to give PocketIC maximum recovery time
         const pauseDuration = round === 0 ? 2000 : 1500; // Much longer pauses between rounds
         await new Promise(resolve => setTimeout(resolve, pauseDuration));
-        
+
         console.log(`⏱️  RPC Round ${round + 1} completed in ${Date.now() - roundStartTime}ms`);
       } catch (error) {
         console.error(`❌ Error in RPC round ${round + 1}:`, error);
@@ -273,7 +248,7 @@
     }
     console.log(`📊 RPC processing completed after ${maxRounds} rounds`);
   })();
-  
+
   // Race the operation against timeout with proper cleanup
   let timeoutId: NodeJS.Timeout | undefined;
   const timeoutPromise = new Promise<never>((_, reject) => {
@@ -282,25 +257,25 @@
       reject(new Error(`Operation timeout after ${maxRounds * roundTimeout}ms`));
     }, maxRounds * roundTimeout);
   });
-  
+
   try {
     console.log(`🔄 Starting race between operation and timeout...`);
     const result = await Promise.race([operationPromise, timeoutPromise]);
-    
+
     // CRITICAL: Clear the timeout immediately when operation completes successfully
     if (timeoutId) {
       clearTimeout(timeoutId);
       console.log(`🧹 Cleared main operation timeout timer`);
     }
-    
+
     const totalTime = Date.now() - operationStartTime;
     console.log(`✅ Operation completed successfully in ${totalTime}ms`);
     console.log(`✅ Operation result:`, result);
-    
+
     // Stop background processing and wait for it to finish
     console.log(`🛑 Stopping background RPC processing...`);
     shouldStopProcessing = true;
-    
+
     // Wait for background processing to stop (with timeout and proper cleanup)
     let cleanupTimeoutId: NodeJS.Timeout | undefined;
     try {
@@ -322,9 +297,9 @@
       }
       console.warn(`⚠️ Background RPC processing cleanup error:`, cleanupError);
     }
-    
+
     return result;
-    
+
   } catch (error) {
     console.error(`❌ executeWithRPCProcessing failed:`, error);
     // CRITICAL: Clear the timeout even on error to prevent hanging timers
@@ -343,10 +318,10 @@
   // Ensure proper cleanup after all tests to prevent Jest hanging
   afterAll(async () => {
     console.log("🧹 Final cleanup: ensuring all background processes are stopped...");
-    
+
     // Force stop any background processing
     shouldStopProcessing = true;
-    
+
     // Clean up any test environment resources
     try {
       if (pic) {
@@ -358,7 +333,7 @@
     } catch (error) {
       console.warn("Warning: Error during final cleanup:", error);
     }
-    
+
     console.log("✅ Final cleanup completed");
   });
 
@@ -414,12 +389,12 @@
 
     // Set up ethers provider for Anvil
     provider = new JsonRpcProvider("http://127.0.0.1:8545");
-    
+
     // Wait for Anvil to start with better retry logic
     let connected = false;
     let attempts = 0;
     const maxAttempts = 20; // 20 seconds max wait
-    
+
     while (!connected && attempts < maxAttempts) {
       try {
         await new Promise(resolve => setTimeout(resolve, 1000)); // Wait 1 second between attempts
@@ -438,33 +413,33 @@
     // Deploy a working ERC20 token using the compiled MockUSDC contract
     const privateKey = "0xac0974bec39a17e36ba4a6b4d238ff944bacb478cbed5efcae784d7bf4f2ff80";
     const signer = new ethers.Wallet(privateKey, provider);
-    
+
     // Get current nonce to ensure proper sequencing
     let currentNonce = await signer.getNonce();
     console.log("Starting nonce:", currentNonce);
-    
+
     // Use the compiled MockUSDC factory for proper deployment
     const mockUSDCFactory = new MockUSDC__factory(signer);
     const mockUSDCContract = await mockUSDCFactory.deploy(signer.address, { nonce: currentNonce++ });
     await mockUSDCContract.waitForDeployment();
-    
+
     mockTokenAddress = await mockUSDCContract.getAddress();
     mockToken = mockUSDCContract as any; // Cast to Contract type for compatibility
-    
+
     console.log("MockUSDC contract deployed at:", mockTokenAddress);
-    
+
     // Deploy a second ERC20 token for multiple contract testing
     // Use explicit nonce management to avoid conflicts
     await new Promise(resolve => setTimeout(resolve, 500)); // Longer delay to ensure first deployment is processed
-    
+
     const mockUSDCContract2 = await mockUSDCFactory.deploy(signer.address, { nonce: currentNonce++ });
     await mockUSDCContract2.waitForDeployment();
-    
+
     mockTokenAddress2 = await mockUSDCContract2.getAddress();
     mockToken2 = mockUSDCContract2 as any;
-    
+
     console.log("Second MockUSDC contract deployed at:", mockTokenAddress2);
-    
+
     // Test that totalSupply works
     try {
       const totalSupply = await mockToken["totalSupply"]();
@@ -473,7 +448,7 @@
       console.error("Failed to call totalSupply on deployed contract:", error);
       throw new Error("Deployed contract doesn't have working totalSupply function");
     }
-    
+
     console.log("Mock ERC20 deployed at:", mockTokenAddress);
 
     pic = await PocketIc.create(process.env.PIC_URL, {
@@ -488,7 +463,7 @@
       idlFactory: evmRpcIDLFactory,
       targetCanisterId: Principal.fromText("7hfb6-caaaa-aaaar-qadga-cai"),
       wasm: EVM_RPC_WASM_PATH,
-      arg: IDL.encode(evmRpcInit({IDL}), [{
+      arg: IDL.encode(evmRpcInit({ IDL }), [{
         demo: [],
         manageApiKeys: [[admin.getPrincipal()]],
         logFilter: [{ ShowAll: null }]
@@ -501,7 +476,7 @@
 
     // Configure the EVM RPC canister with Anvil connection
     evmRpc_fixture.actor.setIdentity(admin);
-    
+
     console.log("EVM RPC canister deployed and ready for Custom RPC calls to Anvil");
 
     console.log("Setting up EVMDAOBridge canister");
@@ -519,7 +494,7 @@
 
     // Configure the main canister to use the EVM RPC canister
     main_fixture.actor.setIdentity(admin);
-    
+
     // Add admin principal first
     console.log("Adding admin principal...");
     const addAdminResult = await main_fixture.actor.icrc149_update_admin_principal(admin.getPrincipal(), true);
@@ -533,13 +508,13 @@
 
   afterEach(async () => {
     console.log("🧹 Starting cleanup...");
-    
+
     // Stop any background RPC processing immediately
     shouldStopProcessing = true;
-    
+
     // Wait longer for processing to stop and clear any pending timeouts
     await new Promise(resolve => setTimeout(resolve, 2000)); // Increased from 1500ms
-    
+
     // Clean up Anvil process first (to stop HTTP requests)
     if (anvilProcess) {
       try {
@@ -547,7 +522,7 @@
         anvilProcess.kill('SIGTERM');
         // Give it a moment to terminate gracefully
         await new Promise(resolve => setTimeout(resolve, 1500)); // Increased wait time
-        
+
         // Force kill if still running
         if (!anvilProcess.killed) {
           anvilProcess.kill('SIGKILL');
@@ -569,10 +544,10 @@
         console.error("❌ Error tearing down PocketIC:", error);
       }
     }
-    
+
     // Additional cleanup wait to ensure full isolation between tests
     await new Promise(resolve => setTimeout(resolve, 1000));
-    
+
     // Reset the flag for next test
     shouldStopProcessing = false;
     console.log("✅ Cleanup completed");
@@ -652,16 +627,10 @@
       [snapshotContractConfig]
     );
 
-<<<<<<< HEAD
-    // Create a proposal which should trigger snapshot taking
-    const testAddress = "0x742d35cc6234c5a5c10b1c4f62e1fb4c5d0b94b9";
-
-=======
     console.log("Snapshot contract configured and enabled for:", mockTokenAddress.toLowerCase());
 
     // Create a proposal WITH the configured snapshot contract
     // This tests SIWE verification and proposal creation with snapshot processing
->>>>>>> 7490fae4
     const createProposalRequest = {
       action: { Motion: "Test proposal for SIWE verification with snapshot" },
       metadata: ["Test proposal metadata"] as [] | [string],
@@ -745,11 +714,6 @@
     expect(contracts).toHaveLength(3); // Includes default contract plus our 2
 
     // Test creating proposals with different snapshot contracts
-<<<<<<< HEAD
-    const testAddress = "0x742d35cc6234c5a5c10b1c4f62e1fb4c5d0b94b9";
-
-=======
->>>>>>> 7490fae4
     const proposal1Request = {
       action: { Motion: "Proposal 1" },
       metadata: ["Proposal 1 metadata"] as [] | [string],
@@ -776,18 +740,18 @@
       10, // max 10 rounds 
       45000 // 45 second timeout per round (450 seconds total)
     );
-    
+
     console.log("✅ First proposal created, waiting and cleaning up before second proposal...");
-    
+
     // Add explicit PocketIC cleanup after first proposal
     console.log("🧹 Cleaning up PocketIC state...");
     await pic.tick(10);
-    
+
     // Much longer delay between proposal creations to let PocketIC fully recover
     await new Promise(resolve => setTimeout(resolve, 8000));
-    
+
     console.log("🚀 Starting second proposal creation...");
-    
+
     const result2 = await executeWithRPCProcessing(
       () => {
         console.log("🚀 About to call icrc149_create_proposal for second proposal...");
@@ -797,14 +761,14 @@
       },
       10, // max 10 rounds
       45000 // 45 second timeout per round (450 seconds total)
-    );    if ('Ok' in result1 && 'Ok' in result2) {
+    ); if ('Ok' in result1 && 'Ok' in result2) {
       const snapshot1 = await main_fixture.actor.icrc149_proposal_snapshot(result1.Ok);
       const snapshot2 = await main_fixture.actor.icrc149_proposal_snapshot(result2.Ok);
 
       // Each should have the correct contract address (case-insensitive comparison)
       expect(snapshot1.contract_address.toLowerCase()).toBe(contract1.toLowerCase());
       expect(snapshot2.contract_address.toLowerCase()).toBe(contract2.toLowerCase());
-      
+
       // Verify that both proposals were created successfully
       expect(result1.Ok).toBeDefined();
       expect(result2.Ok).toBeDefined();
@@ -876,11 +840,6 @@
     await main_fixture.actor.icrc149_update_snapshot_contract_config(contractAddress, [enabledConfig]);
 
     // Verify it works for proposals
-<<<<<<< HEAD
-    const testAddress = "0x742d35cc6234c5a5c10b1c4f62e1fb4c5d0b94b9";
-
-=======
->>>>>>> 7490fae4
     const workingProposal = {
       action: { Motion: "Should work" },
       metadata: [] as [] | [string],
@@ -916,17 +875,12 @@
 
     // Re-enable and verify it works again
     await main_fixture.actor.icrc149_update_snapshot_contract_config(contractAddress, [enabledConfig]);
-<<<<<<< HEAD
-
-    const reenableResult = await main_fixture.actor.icrc149_create_proposal(workingProposal);
-=======
-    
+
     const reenableResult = await executeWithRPCProcessing(
       () => main_fixture.actor.icrc149_create_proposal(workingProposal),
       5, // max 5 rounds
       15000 // 15 second timeout per round
     );
->>>>>>> 7490fae4
     expect('Ok' in reenableResult).toBe(true);
 
     console.log("✅ Enable/disable functionality working correctly");
@@ -967,11 +921,6 @@
     expect(contracts).toHaveLength(1); // Only default contract remains
 
     // Try to create proposal with removed contract
-<<<<<<< HEAD
-    const testAddress = "0x742d35cc6234c5a5c10b1c4f62e1fb4c5d0b94b9";
-
-=======
->>>>>>> 7490fae4
     const proposalRequest = {
       action: { Motion: "Should fail" },
       metadata: [] as [] | [string],
