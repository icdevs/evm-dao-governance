--- conflicted
+++ resolved
@@ -86,20 +86,12 @@
     // Use Anvil's deterministic private key for the first account
     const privateKey = "0xac0974bec39a17e36ba4a6b4d238ff944bacb478cbed5efcae784d7bf4f2ff80";
     const signer = new ethers.Wallet(privateKey, provider);
-<<<<<<< HEAD
-
-    // Simple ERC20-like contract bytecode for testing
-    // This is a minimal contract that stores balances in slot 0
-    const mockUSDCBytecode = "0x608060405234801561001057600080fd5b50336000908152602081905260409020678ac7230489e800009055610241806100396000396000f3fe608060405234801561001057600080fd5b50600436106100415760003560e01c806370a08231146100465780636aa3f44a1461007657806395d89b411461009c575b600080fd5b610064610054366004610183565b60006020819052908152604090205481565b60405190815260200160405180910390f35b610064610084366004610183565b6001600160a01b031660009081526020819052604090205490565b6100a46100a4565b6040516100b191906101a5565b60405180910390f35b60408051808201909152600581526455534443560d1b602082015290565b80356001600160a01b03811681146100e657600080fd5b919050565b634e487b7160e01b600052604160045260246000fd5b600082601f83011261011257600080fd5b813567ffffffffffffffff8082111561012d5761012d6100eb565b604051601f8301601f19908116603f01168101908282118183101715610155576101556100eb565b8160405283815286602085880101111561016e57600080fd5b83602087016020830137600092016020019190915292915050565b60006020828403121561019557600080fd5b61019e826100cf565b9392505050565b600060208083528351808285015260005b818110156101d2578581018301518582016040015282016101b6565b506000604082860101526040601f19601f830116850101925050509291505056fea26469706673582212207d4a6b4c8b5e3a9f2c1d8e7b6a5c4d3e2f1a9b8c7d6e5f4a3b2c1d0e9f8a7b6c5d64736f6c63430008110033";
-
-=======
-    
+
     // Simple ERC20-like contract bytecode with proper balanceOf implementation
     // This contract implements: mapping(address => uint256) public balances at slot 0
     // and function balanceOf(address) returns (uint256)
     const mockUSDCBytecode = "0x608060405234801561001057600080fd5b50336000526000602052604060002068056bc75e2d630eb20000905561025a806100396000396000f3fe608060405234801561001057600080fd5b50600436106100365760003560e01c806370a082311461003b5780636aa3f44a14610057575b600080fd5b61005560048036038101906100509190610145565b610073565b005b610071600480360381019061006c9190610145565b6100a3565b005b806000808373ffffffffffffffffffffffffffffffffffffffff1673ffffffffffffffffffffffffffffffffffffffff1681526020019081526020016000208190555050565b60008060008373ffffffffffffffffffffffffffffffffffffffff1673ffffffffffffffffffffffffffffffffffffffff168152602001908152602001600020549050919050565b600080fd5b600073ffffffffffffffffffffffffffffffffffffffff82169050919050565b600061010a826100df565b9050919050565b61011a816100ff565b811461012557600080fd5b50565b60008135905061013781610111565b92915050565b6000819050919050565b61015081610143565b811461015b57600080fd5b50565b60008135905061016d81610147565b92915050565b6000806040838503121561018a576101896100da565b5b600061019885828601610128565b92505060206101a98582860161015e565b915050929150505056fea2646970667358221220c4a7e4e8c4a7e4e8c4a7e4e8c4a7e4e8c4a7e4e8c4a7e4e8c4a7e4e8c4a7e4e864736f6c63430008070033";
-    
->>>>>>> 7490fae4
+
     // Deploy the contract
     const deployTx = await signer.sendTransaction({
       data: mockUSDCBytecode,
@@ -122,18 +114,12 @@
 
     // Set up balance for testing (directly write to storage)
     const balance = ethers.parseUnits("1000", 6); // 1000 USDC
-<<<<<<< HEAD
-
-    // Calculate storage key: keccak256(userAddress + slot)
-    // Important: userAddress should be 20 bytes (not padded!)
-=======
-    
+
     // Calculate storage key: keccak256(abi.encode(userAddress, slot))
     // For Solidity mappings: mapping(address => uint256) at slot 0
     // Storage key = keccak256(abi.encode(userAddress, slot))
     const addressPadded = ethers.zeroPadValue(userAddress, 32); // Pad address to 32 bytes
     const slotPadded = ethers.zeroPadValue("0x00", 32); // slot 0, padded to 32 bytes
->>>>>>> 7490fae4
     const storageSlot = ethers.keccak256(
       ethers.concat([
         addressPadded,  // 32 bytes - properly padded address
@@ -195,18 +181,10 @@
   it("should generate storage proof using eth_getProof", async () => {
     // Calculate storage slot for user's balance in mapping(address => uint256) at slot 0
     const balanceSlot = 0;
-<<<<<<< HEAD
-    const userAddressBytes = ethers.getBytes(userAddress);
-    const slotBytes = ethers.zeroPadValue(ethers.toBeHex(balanceSlot), 32);
-
-    // Storage key is keccak256(userAddress + slot)
-    // Important: userAddress should be 20 bytes (not padded to 32!)
-=======
-    
+
     // For Solidity mappings: storage key = keccak256(abi.encode(userAddress, slot))
     const addressPadded = ethers.zeroPadValue(userAddress, 32); // Pad address to 32 bytes
     const slotPadded = ethers.zeroPadValue(ethers.toBeHex(balanceSlot), 32); // slot 0, padded to 32 bytes
->>>>>>> 7490fae4
     const storageKey = ethers.keccak256(
       ethers.concat([
         addressPadded,  // 32 bytes - properly padded address
@@ -417,26 +395,14 @@
   it("should validate proof format and requirements", async () => {
     // Test that we can generate multiple proofs for different users
     const testUser2 = "0x70997970c51812dc3a010c7d01b50e0d17dc79c8"; // Second Anvil account
-<<<<<<< HEAD
-
-    // Set balance for second user using anvil_setStorageAt
-    const mintAmount = ethers.parseUnits("500", 6);
-    const balanceSlot = 0;
-    const user2AddressBytes = ethers.getBytes(testUser2);
-    const slotBytes = ethers.zeroPadValue(ethers.toBeHex(balanceSlot), 32);
-
-    // Calculate storage key: keccak256(userAddress + slot)
-    // Important: userAddress should be 20 bytes (not padded!)
-=======
-    
+
     // Set balance for second user using correct storage key calculation
     const mintAmount = ethers.parseUnits("500", 6);
     const balanceSlot = 0;
-    
+
     // Calculate storage key: keccak256(abi.encode(userAddress, slot))
     const user2AddressPadded = ethers.zeroPadValue(testUser2, 32); // Pad address to 32 bytes
     const slotPadded = ethers.zeroPadValue(ethers.toBeHex(balanceSlot), 32); // slot 0, padded to 32 bytes
->>>>>>> 7490fae4
     const storageKey2 = ethers.keccak256(
       ethers.concat([
         user2AddressPadded, // 32 bytes - properly padded address
